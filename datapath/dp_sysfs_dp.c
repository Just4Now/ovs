/*
 * Copyright (c) 2009, 2010 Nicira Networks.
 * Distributed under the terms of the GNU GPL version 2.
 *
 * Significant portions of this file may be copied from parts of the Linux
 * kernel, by Linus Torvalds and others.
 */

#include <linux/version.h>

/*
 *	Sysfs attributes of bridge for Open vSwitch
 *
 *  This has been shamelessly copied from the kernel sources.
 */

#include <linux/capability.h>
#include <linux/device.h>
#include <linux/kernel.h>
#include <linux/netdevice.h>
#include <linux/if_bridge.h>
#include <linux/rtnetlink.h>
#include <linux/spinlock.h>
#include <linux/times.h>
#include <linux/version.h>

#include "dp_sysfs.h"
#include "datapath.h"
#include "vport-internal_dev.h"

#ifdef CONFIG_SYSFS
#define to_dev(obj)	container_of(obj, struct device, kobj)

/* Hack to attempt to build on more platforms. */
#if LINUX_VERSION_CODE < KERNEL_VERSION(2,6,21)
#define INTERNAL_DEVICE_ATTR CLASS_DEVICE_ATTR
#define DEVICE_PARAMS struct class_device *d
#define DEVICE_ARGS d
#define DEV_ATTR(NAME) class_device_attr_##NAME
#else
#define INTERNAL_DEVICE_ATTR DEVICE_ATTR
#define DEVICE_PARAMS struct device *d, struct device_attribute *attr
#define DEVICE_ARGS d, attr
#define DEV_ATTR(NAME) dev_attr_##NAME
#endif

struct datapath *sysfs_get_dp(struct net_device *netdev)
{
	return vport_get_dp_port(internal_dev_get_vport(netdev))->dp;
}

/*
 * Common code for storing bridge parameters.
 */
static ssize_t store_bridge_parm(DEVICE_PARAMS,
				 const char *buf, size_t len,
				 void (*set)(struct datapath *, unsigned long))
{
	struct datapath *dp = sysfs_get_dp(to_net_dev(d));
	char *endp;
	unsigned long val;

	if (!capable(CAP_NET_ADMIN))
		return -EPERM;

	val = simple_strtoul(buf, &endp, 0);
	if (endp == buf)
		return -EINVAL;

#if 0
	spin_lock_bh(&br->lock);
	(*set)(br, val);
	spin_unlock_bh(&br->lock);
#else
	/* xxx We use a default value of 0 for all fields.  If the caller is
	 * xxx attempting to set the value to our default, just silently
	 * xxx ignore the request. 
	 */
	if (val != 0) {
		printk("%s: xxx writing dp parms not supported yet!\n", 
		       dp_name(dp));
	}
#endif
	return len;
}


static ssize_t show_forward_delay(DEVICE_PARAMS, char *buf)
{
#if 0
	struct datapath *dp = sysfs_get_dp(to_net_dev(d));
	return sprintf(buf, "%lu\n", jiffies_to_clock_t(br->forward_delay));
#else
	return sprintf(buf, "%d\n", 0);
#endif
}

static void set_forward_delay(struct datapath *dp, unsigned long val)
{
#if 0
	unsigned long delay = clock_t_to_jiffies(val);
	br->forward_delay = delay;
	if (br_is_root_bridge(br))
		br->bridge_forward_delay = delay;
#else
	printk("%s: xxx attempt to set_forward_delay()\n", dp_name(dp));
#endif
}

static ssize_t store_forward_delay(DEVICE_PARAMS,
				   const char *buf, size_t len)
{
	return store_bridge_parm(DEVICE_ARGS, buf, len, set_forward_delay);
}
static INTERNAL_DEVICE_ATTR(forward_delay, S_IRUGO | S_IWUSR,
		   show_forward_delay, store_forward_delay);

static ssize_t show_hello_time(DEVICE_PARAMS, char *buf)
{
#if 0
	return sprintf(buf, "%lu\n",
		       jiffies_to_clock_t(to_bridge(d)->hello_time));
#else
	return sprintf(buf, "%d\n", 0);
#endif
}

static void set_hello_time(struct datapath *dp, unsigned long val)
{
#if 0
	unsigned long t = clock_t_to_jiffies(val);
	br->hello_time = t;
	if (br_is_root_bridge(br))
		br->bridge_hello_time = t;
#else
	printk("%s: xxx attempt to set_hello_time()\n", dp_name(dp));
#endif
}

static ssize_t store_hello_time(DEVICE_PARAMS,
				const char *buf,
				size_t len)
{
	return store_bridge_parm(DEVICE_ARGS, buf, len, set_hello_time);
}
static INTERNAL_DEVICE_ATTR(hello_time, S_IRUGO | S_IWUSR, show_hello_time,
		   store_hello_time);

static ssize_t show_max_age(DEVICE_PARAMS, char *buf)
{
#if 0
	return sprintf(buf, "%lu\n",
		       jiffies_to_clock_t(to_bridge(d)->max_age));
#else
	return sprintf(buf, "%d\n", 0);
#endif
}

static void set_max_age(struct datapath *dp, unsigned long val)
{
#if 0
	unsigned long t = clock_t_to_jiffies(val);
	br->max_age = t;
	if (br_is_root_bridge(br))
		br->bridge_max_age = t;
#else
	printk("%s: xxx attempt to set_max_age()\n", dp_name(dp));
#endif
}

static ssize_t store_max_age(DEVICE_PARAMS,
			     const char *buf, size_t len)
{
	return store_bridge_parm(DEVICE_ARGS, buf, len, set_max_age);
}
static INTERNAL_DEVICE_ATTR(max_age, S_IRUGO | S_IWUSR, show_max_age, store_max_age);

static ssize_t show_ageing_time(DEVICE_PARAMS, char *buf)
{
#if 0
	struct datapath *dp = sysfs_get_dp(to_net_dev(d));
	return sprintf(buf, "%lu\n", jiffies_to_clock_t(br->ageing_time));
#else
	return sprintf(buf, "%d\n", 0);
#endif
}

static void set_ageing_time(struct datapath *dp, unsigned long val)
{
#if 0
	br->ageing_time = clock_t_to_jiffies(val);
#else
	printk("%s: xxx attempt to set_ageing_time()\n", dp_name(dp));
#endif
}

static ssize_t store_ageing_time(DEVICE_PARAMS,
				 const char *buf, size_t len)
{
	return store_bridge_parm(DEVICE_ARGS, buf, len, set_ageing_time);
}
static INTERNAL_DEVICE_ATTR(ageing_time, S_IRUGO | S_IWUSR, show_ageing_time,
		   store_ageing_time);

static ssize_t show_stp_state(DEVICE_PARAMS, char *buf)
{
#if 0
	struct datapath *dp = sysfs_get_dp(to_net_dev(d));
	return sprintf(buf, "%d\n", br->stp_enabled);
#else
	return sprintf(buf, "%d\n", 0);
#endif
}


static ssize_t store_stp_state(DEVICE_PARAMS,
			       const char *buf,
			       size_t len)
{
	struct datapath *dp = sysfs_get_dp(to_net_dev(d));
#if 0
	char *endp;
	unsigned long val;

	if (!capable(CAP_NET_ADMIN))
		return -EPERM;

	val = simple_strtoul(buf, &endp, 0);
	if (endp == buf)
		return -EINVAL;

	rtnl_lock();
	br_stp_set_enabled(br, val);
	rtnl_unlock();
#else
	printk("%s: xxx attempt to set_stp_state()\n", dp_name(dp));
#endif

	return len;
}
static INTERNAL_DEVICE_ATTR(stp_state, S_IRUGO | S_IWUSR, show_stp_state,
		   store_stp_state);

static ssize_t show_priority(DEVICE_PARAMS, char *buf)
{
#if 0
	struct datapath *dp = sysfs_get_dp(to_net_dev(d));
	return sprintf(buf, "%d\n",
		       (br->bridge_id.prio[0] << 8) | br->bridge_id.prio[1]);
#else
	return sprintf(buf, "%d\n", 0);
#endif
}

static void set_priority(struct datapath *dp, unsigned long val)
{
#if 0
	br_stp_set_bridge_priority(br, (u16) val);
#else
	printk("%s: xxx attempt to set_priority()\n", dp_name(dp));
#endif
}

static ssize_t store_priority(DEVICE_PARAMS,
			       const char *buf, size_t len)
{
	return store_bridge_parm(DEVICE_ARGS, buf, len, set_priority);
}
static INTERNAL_DEVICE_ATTR(priority, S_IRUGO | S_IWUSR, show_priority, store_priority);

static ssize_t show_root_id(DEVICE_PARAMS, char *buf)
{
#if 0
	return br_show_bridge_id(buf, &to_bridge(d)->designated_root);
#else
	return sprintf(buf, "0000.010203040506\n");
#endif
}
static INTERNAL_DEVICE_ATTR(root_id, S_IRUGO, show_root_id, NULL);

static ssize_t show_bridge_id(DEVICE_PARAMS, char *buf)
{
<<<<<<< HEAD
	struct datapath *dp = dp_dev_get_dp(to_net_dev(d));
	const unsigned char *addr = dp->ports[XFLOWP_LOCAL]->dev->dev_addr;
=======
	struct datapath *dp = sysfs_get_dp(to_net_dev(d));
	const unsigned char *addr = vport_get_addr(dp->ports[ODPP_LOCAL]->vport);
>>>>>>> ca247927

	/* xxx Do we need a lock of some sort? */
	return sprintf(buf, "%.2x%.2x.%.2x%.2x%.2x%.2x%.2x%.2x\n",
			0, 0, addr[0], addr[1], addr[2], addr[3], addr[4], addr[5]);
}
static INTERNAL_DEVICE_ATTR(bridge_id, S_IRUGO, show_bridge_id, NULL);

static ssize_t show_root_port(DEVICE_PARAMS, char *buf)
{
#if 0
	return sprintf(buf, "%d\n", to_bridge(d)->root_port);
#else
	return sprintf(buf, "%d\n", 0);
#endif
}
static INTERNAL_DEVICE_ATTR(root_port, S_IRUGO, show_root_port, NULL);

static ssize_t show_root_path_cost(DEVICE_PARAMS, char *buf)
{
#if 0
	return sprintf(buf, "%d\n", to_bridge(d)->root_path_cost);
#else
	return sprintf(buf, "%d\n", 0);
#endif
}
static INTERNAL_DEVICE_ATTR(root_path_cost, S_IRUGO, show_root_path_cost, NULL);

static ssize_t show_topology_change(DEVICE_PARAMS, char *buf)
{
#if 0
	return sprintf(buf, "%d\n", to_bridge(d)->topology_change);
#else
	return sprintf(buf, "%d\n", 0);
#endif
}
static INTERNAL_DEVICE_ATTR(topology_change, S_IRUGO, show_topology_change, NULL);

static ssize_t show_topology_change_detected(DEVICE_PARAMS, char *buf)
{
#if 0
	struct datapath *dp = sysfs_get_dp(to_net_dev(d));
	return sprintf(buf, "%d\n", br->topology_change_detected);
#else
	return sprintf(buf, "%d\n", 0);
#endif
}
static INTERNAL_DEVICE_ATTR(topology_change_detected, S_IRUGO,
		   show_topology_change_detected, NULL);

static ssize_t show_hello_timer(DEVICE_PARAMS, char *buf)
{
#if 0
	struct datapath *dp = sysfs_get_dp(to_net_dev(d));
	return sprintf(buf, "%ld\n", br_timer_value(&br->hello_timer));
#else
	return sprintf(buf, "%d\n", 0);
#endif
}
static INTERNAL_DEVICE_ATTR(hello_timer, S_IRUGO, show_hello_timer, NULL);

static ssize_t show_tcn_timer(DEVICE_PARAMS, char *buf)
{
#if 0
	struct datapath *dp = sysfs_get_dp(to_net_dev(d));
	return sprintf(buf, "%ld\n", br_timer_value(&br->tcn_timer));
#else
	return sprintf(buf, "%d\n", 0);
#endif
}
static INTERNAL_DEVICE_ATTR(tcn_timer, S_IRUGO, show_tcn_timer, NULL);

static ssize_t show_topology_change_timer(DEVICE_PARAMS, char *buf)
{
#if 0
	struct datapath *dp = sysfs_get_dp(to_net_dev(d));
	return sprintf(buf, "%ld\n", br_timer_value(&br->topology_change_timer));
#else
	return sprintf(buf, "%d\n", 0);
#endif
}
static INTERNAL_DEVICE_ATTR(topology_change_timer, S_IRUGO, show_topology_change_timer,
		   NULL);

static ssize_t show_gc_timer(DEVICE_PARAMS, char *buf)
{
#if 0
	struct datapath *dp = sysfs_get_dp(to_net_dev(d));
	return sprintf(buf, "%ld\n", br_timer_value(&br->gc_timer));
#else
	return sprintf(buf, "%d\n", 0);
#endif
}
static INTERNAL_DEVICE_ATTR(gc_timer, S_IRUGO, show_gc_timer, NULL);

static ssize_t show_group_addr(DEVICE_PARAMS, char *buf)
{
#if 0
	struct datapath *dp = sysfs_get_dp(to_net_dev(d));
	return sprintf(buf, "%x:%x:%x:%x:%x:%x\n",
		       br->group_addr[0], br->group_addr[1],
		       br->group_addr[2], br->group_addr[3],
		       br->group_addr[4], br->group_addr[5]);
#else
	return sprintf(buf, "00:01:02:03:04:05\n");
#endif
}

static ssize_t store_group_addr(DEVICE_PARAMS,
				const char *buf, size_t len)
{
	struct datapath *dp = sysfs_get_dp(to_net_dev(d));
#if 0
	unsigned new_addr[6];
	int i;

	if (!capable(CAP_NET_ADMIN))
		return -EPERM;

	if (sscanf(buf, "%x:%x:%x:%x:%x:%x",
		   &new_addr[0], &new_addr[1], &new_addr[2],
		   &new_addr[3], &new_addr[4], &new_addr[5]) != 6)
		return -EINVAL;

	/* Must be 01:80:c2:00:00:0X */
	for (i = 0; i < 5; i++)
		if (new_addr[i] != br_group_address[i])
			return -EINVAL;

	if (new_addr[5] & ~0xf)
		return -EINVAL;

	if (new_addr[5] == 1 	/* 802.3x Pause address */
	    || new_addr[5] == 2 /* 802.3ad Slow protocols */
	    || new_addr[5] == 3) /* 802.1X PAE address */
		return -EINVAL;

	spin_lock_bh(&br->lock);
	for (i = 0; i < 6; i++)
		br->group_addr[i] = new_addr[i];
	spin_unlock_bh(&br->lock);
#else
	printk("%s: xxx attempt to store_group_addr()\n", dp_name(dp));
#endif
	return len;
}

static INTERNAL_DEVICE_ATTR(group_addr, S_IRUGO | S_IWUSR,
		   show_group_addr, store_group_addr);

static struct attribute *bridge_attrs[] = {
	&DEV_ATTR(forward_delay).attr,
	&DEV_ATTR(hello_time).attr,
	&DEV_ATTR(max_age).attr,
	&DEV_ATTR(ageing_time).attr,
	&DEV_ATTR(stp_state).attr,
	&DEV_ATTR(priority).attr,
	&DEV_ATTR(bridge_id).attr,
	&DEV_ATTR(root_id).attr,
	&DEV_ATTR(root_path_cost).attr,
	&DEV_ATTR(root_port).attr,
	&DEV_ATTR(topology_change).attr,
	&DEV_ATTR(topology_change_detected).attr,
	&DEV_ATTR(hello_timer).attr,
	&DEV_ATTR(tcn_timer).attr,
	&DEV_ATTR(topology_change_timer).attr,
	&DEV_ATTR(gc_timer).attr,
	&DEV_ATTR(group_addr).attr,
	NULL
};

static struct attribute_group bridge_group = {
	.name = SYSFS_BRIDGE_ATTR, /* "bridge" */
	.attrs = bridge_attrs,
};

/*
 * Add entries in sysfs onto the existing network class device
 * for the bridge.
 *   Adds a attribute group "bridge" containing tuning parameters.
 *   Sub directory to hold links to interfaces.
 *
 * Note: the ifobj exists only to be a subdirectory
 *   to hold links.  The ifobj exists in the same data structure
 *   as its parent the bridge so reference counting works.
 */
int dp_sysfs_add_dp(struct datapath *dp)
{
<<<<<<< HEAD
	struct kobject *kobj = &dp->ports[XFLOWP_LOCAL]->dev->NETDEV_DEV_MEMBER.kobj;
=======
	struct kobject *kobj = vport_get_kobj(dp->ports[ODPP_LOCAL]->vport);
>>>>>>> ca247927
	int err;

	/* Create /sys/class/net/<devname>/bridge directory. */
	err = sysfs_create_group(kobj, &bridge_group);
	if (err) {
		pr_info("%s: can't create group %s/%s\n",
			__func__, dp_name(dp), bridge_group.name);
		goto out1;
	}

	/* Create /sys/class/net/<devname>/brif directory. */
	err = kobject_add(&dp->ifobj, kobj, SYSFS_BRIDGE_PORT_SUBDIR);
	if (err) {
		pr_info("%s: can't add kobject (directory) %s/%s\n",
			__FUNCTION__, dp_name(dp), kobject_name(&dp->ifobj));
		goto out2;
	}
	kobject_uevent(&dp->ifobj, KOBJ_ADD);
	return 0;

 out2:
	sysfs_remove_group(kobj, &bridge_group);
 out1:
	return err;
}

int dp_sysfs_del_dp(struct datapath *dp)
{
<<<<<<< HEAD
	struct kobject *kobj = &dp->ports[XFLOWP_LOCAL]->dev->NETDEV_DEV_MEMBER.kobj;
=======
	struct kobject *kobj = vport_get_kobj(dp->ports[ODPP_LOCAL]->vport);
>>>>>>> ca247927

	kobject_del(&dp->ifobj);
	sysfs_remove_group(kobj, &bridge_group);

	return 0;
}
#else /* !CONFIG_SYSFS */
int dp_sysfs_add_dp(struct datapath *dp) { return 0; }
int dp_sysfs_del_dp(struct datapath *dp) { return 0; }
int dp_sysfs_add_if(struct dp_port *p) { return 0; }
int dp_sysfs_del_if(struct dp_port *p) { return 0; }
#endif /* !CONFIG_SYSFS */<|MERGE_RESOLUTION|>--- conflicted
+++ resolved
@@ -280,13 +280,8 @@
 
 static ssize_t show_bridge_id(DEVICE_PARAMS, char *buf)
 {
-<<<<<<< HEAD
-	struct datapath *dp = dp_dev_get_dp(to_net_dev(d));
-	const unsigned char *addr = dp->ports[XFLOWP_LOCAL]->dev->dev_addr;
-=======
-	struct datapath *dp = sysfs_get_dp(to_net_dev(d));
-	const unsigned char *addr = vport_get_addr(dp->ports[ODPP_LOCAL]->vport);
->>>>>>> ca247927
+	struct datapath *dp = sysfs_get_dp(to_net_dev(d));
+	const unsigned char *addr = vport_get_addr(dp->ports[XFLOWP_LOCAL]->vport);
 
 	/* xxx Do we need a lock of some sort? */
 	return sprintf(buf, "%.2x%.2x.%.2x%.2x%.2x%.2x%.2x%.2x\n",
@@ -474,11 +469,7 @@
  */
 int dp_sysfs_add_dp(struct datapath *dp)
 {
-<<<<<<< HEAD
-	struct kobject *kobj = &dp->ports[XFLOWP_LOCAL]->dev->NETDEV_DEV_MEMBER.kobj;
-=======
-	struct kobject *kobj = vport_get_kobj(dp->ports[ODPP_LOCAL]->vport);
->>>>>>> ca247927
+	struct kobject *kobj = vport_get_kobj(dp->ports[XFLOWP_LOCAL]->vport);
 	int err;
 
 	/* Create /sys/class/net/<devname>/bridge directory. */
@@ -507,11 +498,7 @@
 
 int dp_sysfs_del_dp(struct datapath *dp)
 {
-<<<<<<< HEAD
-	struct kobject *kobj = &dp->ports[XFLOWP_LOCAL]->dev->NETDEV_DEV_MEMBER.kobj;
-=======
-	struct kobject *kobj = vport_get_kobj(dp->ports[ODPP_LOCAL]->vport);
->>>>>>> ca247927
+	struct kobject *kobj = vport_get_kobj(dp->ports[XFLOWP_LOCAL]->vport);
 
 	kobject_del(&dp->ifobj);
 	sysfs_remove_group(kobj, &bridge_group);
